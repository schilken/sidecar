--- conflicted
+++ resolved
@@ -51,17 +51,14 @@
 
 # Repomap .txt
 repomaps/**/*.txt
-
 traces/**/*.md
 
-<<<<<<< HEAD
 # Aider stuff
 .aider*
 .env
 
 # Secrets
 .secrets
-=======
+
 # MCTS logs
-mcts_logs/
->>>>>>> c5b292cf
+mcts_logs/