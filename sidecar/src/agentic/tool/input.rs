use super::{
    code_edit::{
        filter_edit::FilterEditOperationRequest, find::FindCodeSelectionInput,
        search_and_replace::SearchAndReplaceEditingRequest,
        test_correction::TestOutputCorrectionRequest, types::CodeEdit,
    },
    code_symbol::{
        apply_outline_edit_to_range::ApplyOutlineEditsToRangeRequest,
        correctness::CodeCorrectnessRequest,
        error_fix::CodeEditingErrorRequest,
        find_file_for_new_symbol::FindFileForSymbolRequest,
        find_symbols_to_edit_in_context::FindSymbolsToEditInContextRequest,
        followup::ClassSymbolFollowupRequest,
        important::{
            CodeSymbolFollowAlongForProbing, CodeSymbolImportantRequest,
            CodeSymbolImportantWideSearch, CodeSymbolProbingSummarize,
            CodeSymbolToAskQuestionsRequest, CodeSymbolUtilityRequest,
        },
        initial_request_follow::CodeSymbolFollowInitialRequest,
        new_location::CodeSymbolNewLocationRequest,
        new_sub_symbol::NewSubSymbolRequiredRequest,
        planning_before_code_edit::PlanningBeforeCodeEditRequest,
        probe::ProbeEnoughOrDeeperRequest,
        probe_question_for_symbol::ProbeQuestionForSymbolRequest,
        probe_try_hard_answer::ProbeTryHardAnswerSymbolRequest,
        repo_map_search::RepoMapSearchQuery,
        reranking_symbols_for_editing_context::ReRankingSnippetsForCodeEditingRequest,
        should_edit::ShouldEditCodeSymbolRequest,
    },
    editor::apply::EditorApplyRequest,
    errors::ToolError,
    file::file_finder::ImportantFilesFinderQuery,
    filtering::broker::{
        CodeToEditFilterRequest, CodeToEditSymbolRequest, CodeToProbeSubSymbolRequest,
    },
    git::diff_client::GitDiffClientRequest,
    grep::file::FindInFileRequest,
    kw_search::tool::KeywordSearchQuery,
    lsp::{
        diagnostics::LSPDiagnosticsInput,
        get_outline_nodes::OutlineNodesUsingEditorRequest,
        gotodefintion::GoToDefinitionRequest,
        gotoimplementations::GoToImplementationRequest,
        gotoreferences::GoToReferencesRequest,
        grep_symbol::LSPGrepSymbolInCodebaseRequest,
        inlay_hints::InlayHintsRequest,
        open_file::OpenFileRequest,
        quick_fix::{GetQuickFixRequest, LSPQuickFixInvocationRequest},
    },
    r#type::ToolType,
    ref_filter::ref_filter::ReferenceFilterRequest,
    rerank::base::ReRankEntriesForBroker,
    search::big_search::BigSearchRequest,
    swe_bench::test_tool::SWEBenchTestRequest,
};

#[derive(Debug, Clone)]
pub enum ToolInput {
    CodeEditing(CodeEdit),
    LSPDiagnostics(LSPDiagnosticsInput),
    FindCodeSnippets(FindCodeSelectionInput),
    ReRank(ReRankEntriesForBroker),
    CodeSymbolUtilitySearch(CodeSymbolUtilityRequest),
    RequestImportantSymbols(CodeSymbolImportantRequest),
    RequestImportantSymbolsCodeWide(CodeSymbolImportantWideSearch),
    GoToDefinition(GoToDefinitionRequest),
    GoToReference(GoToReferencesRequest),
    OpenFile(OpenFileRequest),
    GrepSingleFile(FindInFileRequest),
    SymbolImplementations(GoToImplementationRequest),
    FilterCodeSnippetsForEditing(CodeToEditFilterRequest),
    FilterCodeSnippetsForEditingSingleSymbols(CodeToEditSymbolRequest),
    EditorApplyChange(EditorApplyRequest),
    QuickFixRequest(GetQuickFixRequest),
    QuickFixInvocationRequest(LSPQuickFixInvocationRequest),
    CodeCorrectnessAction(CodeCorrectnessRequest),
    CodeEditingError(CodeEditingErrorRequest),
    ClassSymbolFollowup(ClassSymbolFollowupRequest),
    // probe request
    ProbeCreateQuestionForSymbol(ProbeQuestionForSymbolRequest),
    ProbeEnoughOrDeeper(ProbeEnoughOrDeeperRequest),
    ProbeFilterSnippetsSingleSymbol(CodeToProbeSubSymbolRequest),
    ProbeSubSymbol(CodeToEditFilterRequest),
    ProbePossibleRequest(CodeSymbolToAskQuestionsRequest),
    ProbeQuestionAskRequest(CodeSymbolToAskQuestionsRequest),
    ProbeFollowAlongSymbol(CodeSymbolFollowAlongForProbing),
    ProbeSummarizeAnswerRequest(CodeSymbolProbingSummarize),
    ProbeTryHardAnswerRequest(ProbeTryHardAnswerSymbolRequest),
    // repo map query
    RepoMapSearch(RepoMapSearchQuery),
    // important files query
    ImportantFilesFinder(ImportantFilesFinderQuery),
    // SWE Bench tooling
    SWEBenchTest(SWEBenchTestRequest),
    // Test output correction
    TestOutputCorrection(TestOutputCorrectionRequest),
    // Code symbol follow initial request
    CodeSymbolFollowInitialRequest(CodeSymbolFollowInitialRequest),
    // Plan before code editing
    PlanningBeforeCodeEdit(PlanningBeforeCodeEditRequest),
    // New symbols required for code editing
    NewSubSymbolForCodeEditing(NewSubSymbolRequiredRequest),
    // Find the symbol in the codebase which we want to select, this only
    // takes a string as input
    GrepSymbolInCodebase(LSPGrepSymbolInCodebaseRequest),
    // Find file location for the new symbol
    FindFileForNewSymbol(FindFileForSymbolRequest),
    // Find symbol to edit in user context
    FindSymbolsToEditInContext(FindSymbolsToEditInContextRequest),
    // ReRanking outline nodes for code editing context
    ReRankingCodeSnippetsForEditing(ReRankingSnippetsForCodeEditingRequest),
    // Apply the generated code outline to the range we are interested in
    ApplyOutlineEditToRange(ApplyOutlineEditsToRangeRequest),
    // Big search
    BigSearch(BigSearchRequest),
    // checks if the edit operation needs to be performed or is an extra
    FilterEditOperation(FilterEditOperationRequest),
    // Keyword search
    KeywordSearch(KeywordSearchQuery),
    // inlay hints from the lsp/editor
    InlayHints(InlayHintsRequest),
    CodeSymbolNewLocation(CodeSymbolNewLocationRequest),
    // should edit the code symbol
    ShouldEditCode(ShouldEditCodeSymbolRequest),
    // search and replace blocks
    SearchAndReplaceEditing(SearchAndReplaceEditingRequest),
    // git diff request
    GitDiff(GitDiffClientRequest),
<<<<<<< HEAD
    OutlineNodesUsingEditor(OutlineNodesUsingEditorRequest),
=======
    // filters references based on user query
    ReferencesFilter(ReferenceFilterRequest),
>>>>>>> 094111ac
}

impl ToolInput {
    pub fn tool_type(&self) -> ToolType {
        match self {
            ToolInput::CodeEditing(_) => ToolType::CodeEditing,
            ToolInput::LSPDiagnostics(_) => ToolType::LSPDiagnostics,
            ToolInput::FindCodeSnippets(_) => ToolType::FindCodeSnippets,
            ToolInput::ReRank(_) => ToolType::ReRank,
            ToolInput::RequestImportantSymbols(_) => ToolType::RequestImportantSymbols,
            ToolInput::RequestImportantSymbolsCodeWide(_) => ToolType::FindCodeSymbolsCodeBaseWide,
            ToolInput::GoToDefinition(_) => ToolType::GoToDefinitions,
            ToolInput::GoToReference(_) => ToolType::GoToReferences,
            ToolInput::OpenFile(_) => ToolType::OpenFile,
            ToolInput::GrepSingleFile(_) => ToolType::GrepInFile,
            ToolInput::SymbolImplementations(_) => ToolType::GoToImplementations,
            ToolInput::FilterCodeSnippetsForEditing(_) => ToolType::FilterCodeSnippetsForEditing,
            ToolInput::FilterCodeSnippetsForEditingSingleSymbols(_) => {
                ToolType::FilterCodeSnippetsSingleSymbolForEditing
            }
            ToolInput::EditorApplyChange(_) => ToolType::EditorApplyEdits,
            ToolInput::CodeSymbolUtilitySearch(_) => ToolType::UtilityCodeSymbolSearch,
            ToolInput::QuickFixRequest(_) => ToolType::GetQuickFix,
            ToolInput::QuickFixInvocationRequest(_) => ToolType::ApplyQuickFix,
            ToolInput::CodeCorrectnessAction(_) => ToolType::CodeCorrectnessActionSelection,
            ToolInput::CodeEditingError(_) => ToolType::CodeEditingForError,
            ToolInput::ClassSymbolFollowup(_) => ToolType::ClassSymbolFollowup,
            ToolInput::ProbePossibleRequest(_) => ToolType::ProbePossible,
            ToolInput::ProbeQuestionAskRequest(_) => ToolType::ProbeQuestion,
            ToolInput::ProbeSubSymbol(_) => ToolType::ProbeSubSymbol,
            ToolInput::ProbeFollowAlongSymbol(_) => ToolType::ProbeFollowAlongSymbol,
            ToolInput::ProbeSummarizeAnswerRequest(_) => ToolType::ProbeSummarizeAnswer,
            ToolInput::RepoMapSearch(_) => ToolType::RepoMapSearch,
            ToolInput::ImportantFilesFinder(_) => ToolType::ImportantFilesFinder,
            ToolInput::SWEBenchTest(_) => ToolType::SWEBenchToolEndpoint,
            ToolInput::TestOutputCorrection(_) => ToolType::TestCorrection,
            ToolInput::CodeSymbolFollowInitialRequest(_) => {
                ToolType::CodeSymbolsToFollowInitialRequest
            }
            ToolInput::ProbeFilterSnippetsSingleSymbol(_) => ToolType::ProbeSubSymbolFiltering,
            ToolInput::ProbeEnoughOrDeeper(_) => ToolType::ProbeEnoughOrDeeper,
            ToolInput::ProbeCreateQuestionForSymbol(_) => ToolType::ProbeCreateQuestionForSymbol,
            ToolInput::PlanningBeforeCodeEdit(_) => ToolType::PlanningBeforeCodeEdit,
            ToolInput::NewSubSymbolForCodeEditing(_) => ToolType::NewSubSymbolRequired,
            ToolInput::ProbeTryHardAnswerRequest(_) => ToolType::ProbeTryHardAnswer,
            ToolInput::GrepSymbolInCodebase(_) => ToolType::GrepSymbolInCodebase,
            ToolInput::FindFileForNewSymbol(_) => ToolType::FindFileForNewSymbol,
            ToolInput::FindSymbolsToEditInContext(_) => ToolType::FindSymbolsToEditInContext,
            ToolInput::ReRankingCodeSnippetsForEditing(_) => {
                ToolType::ReRankingCodeSnippetsForCodeEditingContext
            }
            ToolInput::ApplyOutlineEditToRange(_) => ToolType::ApplyOutlineEditToRange,
            ToolInput::BigSearch(_) => ToolType::BigSearch,
            ToolInput::FilterEditOperation(_) => ToolType::FilterEditOperation,
            ToolInput::KeywordSearch(_) => ToolType::KeywordSearch,
            ToolInput::InlayHints(_) => ToolType::InLayHints,
            ToolInput::CodeSymbolNewLocation(_) => ToolType::CodeSymbolNewLocation,
            ToolInput::ShouldEditCode(_) => ToolType::ShouldEditCode,
            ToolInput::SearchAndReplaceEditing(_) => ToolType::SearchAndReplaceEditing,
            ToolInput::GitDiff(_) => ToolType::GitDiff,
<<<<<<< HEAD
            ToolInput::OutlineNodesUsingEditor(_) => ToolType::OutlineNodesUsingEditor,
        }
    }

    pub fn should_outline_nodes_using_editor(
        self,
    ) -> Result<OutlineNodesUsingEditorRequest, ToolError> {
        if let ToolInput::OutlineNodesUsingEditor(request) = self {
            Ok(request)
        } else {
            Err(ToolError::WrongToolInput(ToolType::OutlineNodesUsingEditor))
=======
            ToolInput::ReferencesFilter(_) => ToolType::ReferencesFilter,
>>>>>>> 094111ac
        }
    }

    pub fn should_git_diff(self) -> Result<GitDiffClientRequest, ToolError> {
        if let ToolInput::GitDiff(request) = self {
            Ok(request)
        } else {
            Err(ToolError::WrongToolInput(ToolType::GitDiff))
        }
    }

    pub fn should_search_and_replace_editing(
        self,
    ) -> Result<SearchAndReplaceEditingRequest, ToolError> {
        if let ToolInput::SearchAndReplaceEditing(request) = self {
            Ok(request)
        } else {
            Err(ToolError::WrongToolInput(ToolType::SearchAndReplaceEditing))
        }
    }

    pub fn should_edit_code(self) -> Result<ShouldEditCodeSymbolRequest, ToolError> {
        if let ToolInput::ShouldEditCode(request) = self {
            Ok(request)
        } else {
            Err(ToolError::WrongToolInput(ToolType::ShouldEditCode))
        }
    }

    pub fn code_symbol_new_location(self) -> Result<CodeSymbolNewLocationRequest, ToolError> {
        if let ToolInput::CodeSymbolNewLocation(request) = self {
            Ok(request)
        } else {
            Err(ToolError::WrongToolInput(ToolType::CodeSymbolNewLocation))
        }
    }

    pub fn inlay_hints_request(self) -> Result<InlayHintsRequest, ToolError> {
        if let ToolInput::InlayHints(request) = self {
            Ok(request)
        } else {
            Err(ToolError::WrongToolInput(ToolType::InLayHints))
        }
    }

    pub fn filter_edit_operation_request(self) -> Result<FilterEditOperationRequest, ToolError> {
        if let ToolInput::FilterEditOperation(request) = self {
            Ok(request)
        } else {
            Err(ToolError::WrongToolInput(ToolType::FilterEditOperation))
        }
    }

    pub fn filter_references_request(self) -> Result<ReferenceFilterRequest, ToolError> {
        if let ToolInput::ReferencesFilter(request) = self {
            Ok(request)
        } else {
            Err(ToolError::WrongToolInput(ToolType::ReferencesFilter))
        }
    }

    pub fn apply_outline_edits_to_range(
        self,
    ) -> Result<ApplyOutlineEditsToRangeRequest, ToolError> {
        if let ToolInput::ApplyOutlineEditToRange(request) = self {
            Ok(request)
        } else {
            Err(ToolError::WrongToolInput(ToolType::ApplyOutlineEditToRange))
        }
    }

    pub fn reranking_code_snippets_for_editing_context(
        self,
    ) -> Result<ReRankingSnippetsForCodeEditingRequest, ToolError> {
        if let ToolInput::ReRankingCodeSnippetsForEditing(request) = self {
            Ok(request)
        } else {
            Err(ToolError::WrongToolInput(
                ToolType::ReRankingCodeSnippetsForCodeEditingContext,
            ))
        }
    }

    pub fn find_symbols_to_edit_in_context(
        self,
    ) -> Result<FindSymbolsToEditInContextRequest, ToolError> {
        if let ToolInput::FindSymbolsToEditInContext(request) = self {
            Ok(request)
        } else {
            Err(ToolError::WrongToolInput(
                ToolType::FindSymbolsToEditInContext,
            ))
        }
    }

    pub fn find_file_for_new_symbol(self) -> Result<FindFileForSymbolRequest, ToolError> {
        if let ToolInput::FindFileForNewSymbol(request) = self {
            Ok(request)
        } else {
            Err(ToolError::WrongToolInput(ToolType::FindFileForNewSymbol))
        }
    }

    pub fn grep_symbol_in_codebase(self) -> Result<LSPGrepSymbolInCodebaseRequest, ToolError> {
        if let ToolInput::GrepSymbolInCodebase(request) = self {
            Ok(request)
        } else {
            Err(ToolError::WrongToolInput(ToolType::GrepSymbolInCodebase))
        }
    }

    pub fn get_probe_try_hard_answer_request(
        self,
    ) -> Result<ProbeTryHardAnswerSymbolRequest, ToolError> {
        if let ToolInput::ProbeTryHardAnswerRequest(request) = self {
            Ok(request)
        } else {
            Err(ToolError::WrongToolInput(ToolType::ProbeTryHardAnswer))
        }
    }

    pub fn probe_try_hard_answer(request: ProbeTryHardAnswerSymbolRequest) -> Self {
        ToolInput::ProbeTryHardAnswerRequest(request)
    }

    pub fn get_new_sub_symbol_for_code_editing(
        self,
    ) -> Result<NewSubSymbolRequiredRequest, ToolError> {
        if let ToolInput::NewSubSymbolForCodeEditing(request) = self {
            Ok(request)
        } else {
            Err(ToolError::WrongToolInput(ToolType::NewSubSymbolRequired))
        }
    }

    pub fn probe_create_question_for_symbol(request: ProbeQuestionForSymbolRequest) -> Self {
        ToolInput::ProbeCreateQuestionForSymbol(request)
    }

    pub fn get_probe_create_question_for_symbol(
        self,
    ) -> Result<ProbeQuestionForSymbolRequest, ToolError> {
        if let ToolInput::ProbeCreateQuestionForSymbol(request) = self {
            Ok(request)
        } else {
            Err(ToolError::WrongToolInput(
                ToolType::ProbeCreateQuestionForSymbol,
            ))
        }
    }

    pub fn probe_enough_or_deeper(request: ProbeEnoughOrDeeperRequest) -> Self {
        ToolInput::ProbeEnoughOrDeeper(request)
    }

    pub fn get_probe_enough_or_deeper(self) -> Result<ProbeEnoughOrDeeperRequest, ToolError> {
        if let ToolInput::ProbeEnoughOrDeeper(request) = self {
            Ok(request)
        } else {
            Err(ToolError::WrongToolInput(ToolType::ProbeEnoughOrDeeper))
        }
    }

    pub fn probe_filter_snippets_single_symbol(request: CodeToProbeSubSymbolRequest) -> Self {
        ToolInput::ProbeFilterSnippetsSingleSymbol(request)
    }

    pub fn is_probe_filter_snippets_single_symbol(&self) -> bool {
        if let ToolInput::ProbeFilterSnippetsSingleSymbol(_) = self {
            true
        } else {
            false
        }
    }

    pub fn is_code_symbol_follow_initial_request(
        self,
    ) -> Result<CodeSymbolFollowInitialRequest, ToolError> {
        if let ToolInput::CodeSymbolFollowInitialRequest(request) = self {
            Ok(request)
        } else {
            Err(ToolError::WrongToolInput(
                ToolType::CodeSymbolsToFollowInitialRequest,
            ))
        }
    }

    pub fn is_test_output(self) -> Result<TestOutputCorrectionRequest, ToolError> {
        if let ToolInput::TestOutputCorrection(request) = self {
            Ok(request)
        } else {
            Err(ToolError::WrongToolInput(ToolType::TestCorrection))
        }
    }

    pub fn is_probe_subsymbol(&self) -> bool {
        if let ToolInput::ProbeSubSymbol(_) = self {
            true
        } else {
            false
        }
    }

    pub fn swe_bench_test(self) -> Result<SWEBenchTestRequest, ToolError> {
        if let ToolInput::SWEBenchTest(request) = self {
            Ok(request)
        } else {
            Err(ToolError::WrongToolInput(ToolType::SWEBenchToolEndpoint))
        }
    }

    pub fn repo_map_search_query(self) -> Result<RepoMapSearchQuery, ToolError> {
        if let ToolInput::RepoMapSearch(request) = self {
            Ok(request)
        } else {
            Err(ToolError::WrongToolInput(ToolType::RepoMapSearch))
        }
    }

    pub fn important_files_finder_query(self) -> Result<ImportantFilesFinderQuery, ToolError> {
        if let ToolInput::ImportantFilesFinder(request) = self {
            Ok(request)
        } else {
            Err(ToolError::WrongToolInput(ToolType::ImportantFilesFinder))
        }
    }

    pub fn keyword_search_query(self) -> Result<KeywordSearchQuery, ToolError> {
        if let ToolInput::KeywordSearch(request) = self {
            Ok(request)
        } else {
            Err(ToolError::WrongToolInput(ToolType::KeywordSearch))
        }
    }

    pub fn big_search_query(self) -> Result<BigSearchRequest, ToolError> {
        if let ToolInput::BigSearch(request) = self {
            Ok(request)
        } else {
            Err(ToolError::WrongToolInput(ToolType::BigSearch))
        }
    }

    pub fn probe_sub_symbol_filtering(self) -> Result<CodeToProbeSubSymbolRequest, ToolError> {
        if let ToolInput::ProbeFilterSnippetsSingleSymbol(request) = self {
            Ok(request)
        } else {
            Err(ToolError::WrongToolInput(ToolType::ProbeSubSymbolFiltering))
        }
    }

    pub fn probe_subsymbol(self) -> Result<CodeToEditFilterRequest, ToolError> {
        if let ToolInput::ProbeSubSymbol(request) = self {
            Ok(request)
        } else {
            Err(ToolError::WrongToolInput(ToolType::ProbeSubSymbol))
        }
    }

    pub fn probe_possible_request(self) -> Result<CodeSymbolToAskQuestionsRequest, ToolError> {
        if let ToolInput::ProbePossibleRequest(output) = self {
            Ok(output)
        } else {
            Err(ToolError::WrongToolInput(ToolType::ProbePossible))
        }
    }

    pub fn probe_question_request(self) -> Result<CodeSymbolToAskQuestionsRequest, ToolError> {
        if let ToolInput::ProbeQuestionAskRequest(request) = self {
            Ok(request)
        } else {
            Err(ToolError::WrongToolInput(ToolType::ProbeQuestion))
        }
    }

    pub fn probe_follow_along_symbol(self) -> Result<CodeSymbolFollowAlongForProbing, ToolError> {
        if let ToolInput::ProbeFollowAlongSymbol(request) = self {
            Ok(request)
        } else {
            Err(ToolError::WrongToolInput(ToolType::ProbeFollowAlongSymbol))
        }
    }

    pub fn probe_summarization_request(self) -> Result<CodeSymbolProbingSummarize, ToolError> {
        if let ToolInput::ProbeSummarizeAnswerRequest(response) = self {
            Ok(response)
        } else {
            Err(ToolError::WrongToolInput(ToolType::ProbeSummarizeAnswer))
        }
    }

    pub fn is_probe_summarization_request(&self) -> bool {
        if let ToolInput::ProbeSummarizeAnswerRequest(_) = self {
            true
        } else {
            false
        }
    }

    pub fn is_repo_map_search(&self) -> bool {
        if let ToolInput::RepoMapSearch(_) = self {
            true
        } else {
            false
        }
    }

    pub fn is_probe_follow_along_symbol_request(&self) -> bool {
        if let ToolInput::ProbeFollowAlongSymbol(_) = self {
            true
        } else {
            false
        }
    }

    pub fn is_probe_possible_request(&self) -> bool {
        if let ToolInput::ProbePossibleRequest(_) = self {
            true
        } else {
            false
        }
    }

    pub fn is_probe_question(&self) -> bool {
        if let ToolInput::ProbeQuestionAskRequest(_) = self {
            true
        } else {
            false
        }
    }

    pub fn code_editing_error(self) -> Result<CodeEditingErrorRequest, ToolError> {
        if let ToolInput::CodeEditingError(request) = self {
            Ok(request)
        } else {
            Err(ToolError::WrongToolInput(ToolType::CodeEditingForError))
        }
    }

    pub fn code_correctness_action(self) -> Result<CodeCorrectnessRequest, ToolError> {
        if let ToolInput::CodeCorrectnessAction(request) = self {
            Ok(request)
        } else {
            Err(ToolError::WrongToolInput(
                ToolType::CodeCorrectnessActionSelection,
            ))
        }
    }

    pub fn quick_fix_invocation_request(self) -> Result<LSPQuickFixInvocationRequest, ToolError> {
        if let ToolInput::QuickFixInvocationRequest(request) = self {
            Ok(request)
        } else {
            Err(ToolError::WrongToolInput(ToolType::GetQuickFix))
        }
    }

    pub fn quick_fix_request(self) -> Result<GetQuickFixRequest, ToolError> {
        if let ToolInput::QuickFixRequest(request) = self {
            Ok(request)
        } else {
            Err(ToolError::WrongToolInput(ToolType::ApplyQuickFix))
        }
    }

    pub fn editor_apply_changes(self) -> Result<EditorApplyRequest, ToolError> {
        if let ToolInput::EditorApplyChange(editor_apply_request) = self {
            Ok(editor_apply_request)
        } else {
            Err(ToolError::WrongToolInput(ToolType::EditorApplyEdits))
        }
    }

    pub fn symbol_implementations(self) -> Result<GoToImplementationRequest, ToolError> {
        if let ToolInput::SymbolImplementations(symbol_implementations) = self {
            Ok(symbol_implementations)
        } else {
            Err(ToolError::WrongToolInput(ToolType::GoToImplementations))
        }
    }

    pub fn reference_request(self) -> Result<GoToReferencesRequest, ToolError> {
        if let ToolInput::GoToReference(request) = self {
            Ok(request)
        } else {
            Err(ToolError::WrongToolInput(ToolType::GoToReferences))
        }
    }

    pub fn class_symbol_followup(self) -> Result<ClassSymbolFollowupRequest, ToolError> {
        if let ToolInput::ClassSymbolFollowup(request) = self {
            Ok(request)
        } else {
            Err(ToolError::WrongToolInput(ToolType::ClassSymbolFollowup))
        }
    }

    pub fn grep_single_file(self) -> Result<FindInFileRequest, ToolError> {
        if let ToolInput::GrepSingleFile(grep_single_file) = self {
            Ok(grep_single_file)
        } else {
            Err(ToolError::WrongToolInput(ToolType::GrepInFile))
        }
    }

    pub fn is_file_open(self) -> Result<OpenFileRequest, ToolError> {
        if let ToolInput::OpenFile(open_file) = self {
            Ok(open_file)
        } else {
            Err(ToolError::WrongToolInput(ToolType::OpenFile))
        }
    }

    pub fn is_go_to_definition(self) -> Result<GoToDefinitionRequest, ToolError> {
        if let ToolInput::GoToDefinition(definition_request) = self {
            Ok(definition_request)
        } else {
            Err(ToolError::WrongToolInput(ToolType::GoToDefinitions))
        }
    }

    pub fn is_code_edit(self) -> Result<CodeEdit, ToolError> {
        if let ToolInput::CodeEditing(code_edit) = self {
            Ok(code_edit)
        } else {
            Err(ToolError::WrongToolInput(ToolType::CodeEditing))
        }
    }

    pub fn is_lsp_diagnostics(self) -> Result<LSPDiagnosticsInput, ToolError> {
        if let ToolInput::LSPDiagnostics(lsp_diagnostics) = self {
            Ok(lsp_diagnostics)
        } else {
            Err(ToolError::WrongToolInput(ToolType::LSPDiagnostics))
        }
    }

    pub fn is_code_find(self) -> Result<FindCodeSelectionInput, ToolError> {
        if let ToolInput::FindCodeSnippets(find_code_snippets) = self {
            Ok(find_code_snippets)
        } else {
            Err(ToolError::WrongToolInput(ToolType::FindCodeSnippets))
        }
    }

    pub fn is_rerank(self) -> Result<ReRankEntriesForBroker, ToolError> {
        if let ToolInput::ReRank(rerank) = self {
            Ok(rerank)
        } else {
            Err(ToolError::WrongToolInput(ToolType::ReRank))
        }
    }

    pub fn is_utility_code_search(&self) -> bool {
        if let ToolInput::CodeSymbolUtilitySearch(_) = self {
            true
        } else {
            false
        }
    }

    pub fn utility_code_search(self) -> Result<CodeSymbolUtilityRequest, ToolError> {
        if let ToolInput::CodeSymbolUtilitySearch(request) = self {
            Ok(request)
        } else {
            Err(ToolError::WrongToolInput(ToolType::UtilityCodeSymbolSearch))
        }
    }

    pub fn code_symbol_search(
        self,
    ) -> Result<either::Either<CodeSymbolImportantRequest, CodeSymbolImportantWideSearch>, ToolError>
    {
        if let ToolInput::RequestImportantSymbols(request_code_symbol_important) = self {
            Ok(either::Either::Left(request_code_symbol_important))
        } else if let ToolInput::RequestImportantSymbolsCodeWide(request_code_symbol_important) =
            self
        {
            Ok(either::Either::Right(request_code_symbol_important))
        } else {
            Err(ToolError::WrongToolInput(ToolType::UtilityCodeSymbolSearch))
        }
    }

    pub fn filter_code_snippets_for_editing(self) -> Result<CodeToEditFilterRequest, ToolError> {
        if let ToolInput::FilterCodeSnippetsForEditing(filter_code_snippets_for_editing) = self {
            Ok(filter_code_snippets_for_editing)
        } else {
            Err(ToolError::WrongToolInput(
                ToolType::FilterCodeSnippetsForEditing,
            ))
        }
    }

    pub fn filter_code_snippets_request(
        self,
    ) -> Result<either::Either<CodeToEditFilterRequest, CodeToEditSymbolRequest>, ToolError> {
        if let ToolInput::FilterCodeSnippetsForEditing(filter_code_snippets_for_editing) = self {
            Ok(either::Left(filter_code_snippets_for_editing))
        } else if let ToolInput::FilterCodeSnippetsForEditingSingleSymbols(
            filter_code_snippets_for_editing,
        ) = self
        {
            Ok(either::Right(filter_code_snippets_for_editing))
        } else {
            Err(ToolError::WrongToolInput(
                ToolType::FilterCodeSnippetsForEditing,
            ))
        }
    }

    pub fn plan_before_code_editing(self) -> Result<PlanningBeforeCodeEditRequest, ToolError> {
        if let ToolInput::PlanningBeforeCodeEdit(request) = self {
            Ok(request)
        } else {
            Err(ToolError::WrongToolInput(ToolType::PlanningBeforeCodeEdit))
        }
    }
}<|MERGE_RESOLUTION|>--- conflicted
+++ resolved
@@ -126,12 +126,9 @@
     SearchAndReplaceEditing(SearchAndReplaceEditingRequest),
     // git diff request
     GitDiff(GitDiffClientRequest),
-<<<<<<< HEAD
     OutlineNodesUsingEditor(OutlineNodesUsingEditorRequest),
-=======
     // filters references based on user query
     ReferencesFilter(ReferenceFilterRequest),
->>>>>>> 094111ac
 }
 
 impl ToolInput {
@@ -192,8 +189,8 @@
             ToolInput::ShouldEditCode(_) => ToolType::ShouldEditCode,
             ToolInput::SearchAndReplaceEditing(_) => ToolType::SearchAndReplaceEditing,
             ToolInput::GitDiff(_) => ToolType::GitDiff,
-<<<<<<< HEAD
             ToolInput::OutlineNodesUsingEditor(_) => ToolType::OutlineNodesUsingEditor,
+            ToolInput::ReferencesFilter(_) => ToolType::ReferencesFilter,
         }
     }
 
@@ -204,9 +201,6 @@
             Ok(request)
         } else {
             Err(ToolError::WrongToolInput(ToolType::OutlineNodesUsingEditor))
-=======
-            ToolInput::ReferencesFilter(_) => ToolType::ReferencesFilter,
->>>>>>> 094111ac
         }
     }
 
