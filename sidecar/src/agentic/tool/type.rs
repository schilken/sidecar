//! Contains the basic tool and how to extract data from it

use axum::async_trait;

use super::{errors::ToolError, input::ToolInput, output::ToolOutput};

#[derive(Debug, Clone, PartialEq, Eq, Hash, serde::Serialize, serde::Deserialize)]
pub enum ToolType {
    // AskDocumentation,
    // AskUser,
    PlanningBeforeCodeEdit,
    CodeEditing,
    OpenFile,
    // Search,
    GoToDefinitions,
    GoToReferences,
    // FileSystem,
    // FolderOutline,
    // Terminal,
    LSPDiagnostics,
    ReRank,
    // WebScrape,
    // searches of different kind are over here
    FindCodeSnippets,
    RequestImportantSymbols,
    FindCodeSymbolsCodeBaseWide,
    UtilityCodeSymbolSearch,
    GrepInFile,
    GoToImplementations,
    // filtering queries go here
    FilterCodeSnippetsForEditing,
    FilterCodeSnippetsSingleSymbolForEditing,
    // editor requests
    EditorApplyEdits,
    // quick fix options
    GetQuickFix,
    // apply quick fix
    ApplyQuickFix,
    // Error correction tool selection
    CodeCorrectnessActionSelection,
    CodeEditingForError,
    // Followup decision
    ClassSymbolFollowup,
    // COT chains
    CodeEditingCOT,
    // Probe operation
    ProbeCreateQuestionForSymbol,
    ProbeEnoughOrDeeper,
    ProbeSubSymbolFiltering,
    ProbePossible,
    ProbeQuestion,
    ProbeSubSymbol,
    ProbeFollowAlongSymbol,
    ProbeSummarizeAnswer,
    ProbeTryHardAnswer,
    // Repo map Search
    RepoMapSearch,
    // Get important files by inferring from repo tree
    ImportantFilesFinder,
    // SWE Bench tool endpoint
    SWEBenchToolEndpoint,
    // Test correction
    TestCorrection,
    // Code symbols which we want to follow
    CodeSymbolsToFollowInitialRequest,
    // Tool to use to generate the final probe answer
    ProbeFinalAnswerSummary,
    // New sub symbol in class for code editing
    NewSubSymbolRequired,
    // Find symbol in the codebase using the vscode api
    GrepSymbolInCodebase,
    // Find new symbol file location
    FindFileForNewSymbol,
    // Find symbol to edit in user context
    FindSymbolsToEditInContext,
    // ReRanking code snippets for code editing context
    ReRankingCodeSnippetsForCodeEditingContext,
    // Apply the outline of the changes to the range we are interested in
    ApplyOutlineEditToRange,
    // Big search
    BigSearch,
    // Filter edit operation
    FilterEditOperation,
    // Keyword search
    KeywordSearch,
    // inlay hints for the code
    InLayHints,
<<<<<<< HEAD
    // Search plan
    SearchPlan,
=======
    // code location for the new symbol
    CodeSymbolNewLocation,
    // should edit the code or is it just a check
    ShouldEditCode,
>>>>>>> 0ec8348b
}

impl std::fmt::Display for ToolType {
    fn fmt(&self, f: &mut std::fmt::Formatter<'_>) -> std::fmt::Result {
        match self {
            ToolType::CodeEditing => write!(f, "Code Editing"),
            ToolType::OpenFile => write!(f, "Open File"),
            ToolType::GoToDefinitions => write!(f, "Go To Definitions"),
            ToolType::GoToReferences => write!(f, "Go To References"),
            ToolType::LSPDiagnostics => write!(f, "LSP Diagnostics"),
            ToolType::ReRank => write!(f, "Re-Rank"),
            ToolType::FindCodeSnippets => write!(f, "Find Code Snippets"),
            ToolType::RequestImportantSymbols => write!(f, "Request Important Symbols"),
            ToolType::FindCodeSymbolsCodeBaseWide => write!(f, "Find Code Symbols Code Base Wide"),
            ToolType::UtilityCodeSymbolSearch => write!(f, "Utility Code Symbol Search"),
            ToolType::GrepInFile => write!(f, "Grep In File"),
            ToolType::GoToImplementations => write!(f, "Go To Implementations"),
            ToolType::FilterCodeSnippetsForEditing => write!(f, "Filter Code Snippets For Editing"),
            ToolType::FilterCodeSnippetsSingleSymbolForEditing => {
                write!(f, "Filter Code Snippets Single Symbol For Editing")
            }
            ToolType::EditorApplyEdits => write!(f, "Editor Apply Edits"),
            ToolType::GetQuickFix => write!(f, "Get Quick Fix"),
            ToolType::ApplyQuickFix => write!(f, "Apply Quick Fix"),
            ToolType::CodeCorrectnessActionSelection => {
                write!(f, "Code Correctness Action Selection")
            }
            ToolType::CodeEditingForError => write!(f, "Code Editing For Error"),
            ToolType::ClassSymbolFollowup => write!(f, "Class Symbol Followup"),
            ToolType::ProbePossible => write!(f, "Probe Possible"),
            ToolType::ProbeQuestion => write!(f, "Probe Question"),
            ToolType::ProbeSubSymbol => write!(f, "Probe Sub Symbol"),
            ToolType::ProbeFollowAlongSymbol => write!(f, "Probe Follow Along Symbol"),
            ToolType::ProbeSummarizeAnswer => write!(f, "Probe Summarize Answer"),
            ToolType::RepoMapSearch => write!(f, "Repo Map Search"),
            ToolType::SWEBenchToolEndpoint => write!(f, "SWE Bench Tool Endpoint"),
            ToolType::TestCorrection => write!(f, "Test Correction"),
            ToolType::CodeEditingCOT => write!(f, "Code editing COT"),
            ToolType::CodeSymbolsToFollowInitialRequest => {
                write!(f, "Code Symbols to follow initial request")
            }
            ToolType::ProbeFinalAnswerSummary => write!(f, "Probe final answer summary"),
            ToolType::ProbeSubSymbolFiltering => write!(f, "Probe sub symbol filtering request"),
            ToolType::ProbeEnoughOrDeeper => write!(f, "Probe enough information or go deeper"),
            ToolType::ProbeCreateQuestionForSymbol => write!(f, "Probe create question for symbol"),
            ToolType::PlanningBeforeCodeEdit => write!(f, "Planning before code edit"),
            ToolType::NewSubSymbolRequired => write!(f, "New sub symbol required for code editing"),
            ToolType::ProbeTryHardAnswer => write!(f, "Probe try hard answer"),
            ToolType::GrepSymbolInCodebase => write!(f, "Grep symbol in the codebase"),
            ToolType::FindFileForNewSymbol => write!(f, "Find file for new symbol"),
            ToolType::FindSymbolsToEditInContext => write!(f, "Find Symbols to edit in context"),
            ToolType::ReRankingCodeSnippetsForCodeEditingContext => {
                write!(f, "ReRanking code snippets for code editing")
            }
            ToolType::ApplyOutlineEditToRange => write!(f, "Apply outline edit to range"),
            ToolType::ImportantFilesFinder => write!(f, "Important files finder"),
            ToolType::BigSearch => write!(f, "Big search"),
            ToolType::FilterEditOperation => write!(f, "Filter edit operation"),
            ToolType::KeywordSearch => write!(f, "Keyword search"),
            ToolType::InLayHints => write!(f, "Inlay hints"),
<<<<<<< HEAD
            ToolType::SearchPlan => write!(f, "Search plan"),
=======
            ToolType::CodeSymbolNewLocation => write!(f, "Code symbol new location"),
            ToolType::ShouldEditCode => write!(f, "Should edit code"),
>>>>>>> 0ec8348b
        }
    }
}

#[async_trait]
pub trait Tool {
    async fn invoke(&self, input: ToolInput) -> Result<ToolOutput, ToolError>;
}<|MERGE_RESOLUTION|>--- conflicted
+++ resolved
@@ -85,15 +85,10 @@
     KeywordSearch,
     // inlay hints for the code
     InLayHints,
-<<<<<<< HEAD
-    // Search plan
-    SearchPlan,
-=======
     // code location for the new symbol
     CodeSymbolNewLocation,
     // should edit the code or is it just a check
     ShouldEditCode,
->>>>>>> 0ec8348b
 }
 
 impl std::fmt::Display for ToolType {
@@ -154,12 +149,8 @@
             ToolType::FilterEditOperation => write!(f, "Filter edit operation"),
             ToolType::KeywordSearch => write!(f, "Keyword search"),
             ToolType::InLayHints => write!(f, "Inlay hints"),
-<<<<<<< HEAD
-            ToolType::SearchPlan => write!(f, "Search plan"),
-=======
             ToolType::CodeSymbolNewLocation => write!(f, "Code symbol new location"),
             ToolType::ShouldEditCode => write!(f, "Should edit code"),
->>>>>>> 0ec8348b
         }
     }
 }
